# This workflow will install Python dependencies, run tests and lint with a variety of Python versions
# For more information see: https://docs.github.com/en/actions/automating-builds-and-tests/building-and-testing-python
name: Build and publish the `argilla` sdk python package

concurrency:
  group: ${{ github.workflow }}-${{ github.ref }}
  cancel-in-progress: true

on:
  workflow_dispatch:

  push:
    paths:
      - argilla/**
      - "!argilla/docs/**"
    branches:
      - main
      - develop
      - feat/**
      - releases/**

  pull_request:
    paths:
      - argilla/**
      - "!argilla/docs/**"

jobs:
  build:
    services:
      argilla-quickstart:
        image: argilla/argilla-quickstart:main
        ports:
          - 6900:6900
        env:
          ANNOTATOR_USERNAME: annotator
          OWNER_USERNAME: argilla
          OWNER_API_KEY: argilla.apikey
          ADMIN_USERNAME: admin
          ADMIN_API_KEY: admin.apikey
    runs-on: ubuntu-latest
    defaults:
      run:
        working-directory: argilla
    strategy:
      fail-fast: false
      matrix:
        python-version: ["3.8", "3.9", "3.10", "3.11", "3.12"]
    steps:
      - uses: actions/checkout@v4
      - name: Setup PDM
        uses: pdm-project/setup-pdm@v4
        with:
          python-version: ${{ matrix.python-version }}
          cache: true
          cache-dependency-path: |
            argilla/pdm.lock
      - name: Install dependencies
        run: |
          pdm install
      - name: Wait for argilla-quickstart to start
        run: |
          while ! curl -XGET http://localhost:6900/api/_status; do sleep 5; done
      - name: Run unit tests
        run: |
          pdm run test tests/unit
      - name: Run integration tests
        run: |
          pdm run test tests/integration
      - name: Build package
        run: |
          pdm build
      - name: Upload artifact
        uses: actions/upload-artifact@v4
        # Upload the package to be used in the next jobs only once
        if: ${{ matrix.python-version == '3.8' }}
        with:
          name: argilla
          path: argilla/dist

  # This job will publish argilla package into PyPI repository
  publish_release:
    name: Publish Release
    runs-on: ubuntu-latest
<<<<<<< HEAD
    if: github.ref == 'refs/heads/releases/stable' || ${{ github.event_name }} == 'workflow_dispatch'
=======
    if: github.ref == 'refs/heads/main' || ${{ github.event_name }} == 'workflow_dispatch'
>>>>>>> c4f37be2
    needs:
      - build

    permissions:
      # This permission is needed for private repositories.
      # contents: read
      # IMPORTANT: this permission is mandatory for trusted publishing on PyPI
      id-token: write
      # This permission is needed for creating tags
      contents: write

    defaults:
      run:
        shell: bash -l {0}
        working-directory: argilla

    steps:
      - name: Checkout Code 🛎
        uses: actions/checkout@v4

      - name: Download python package
        uses: actions/download-artifact@v4
        with:
          name: argilla
          path: argilla/dist

      - name: Setup PDM
        uses: pdm-project/setup-pdm@v4
        with:
          cache: true
          python-version-file: argilla/pyproject.toml
          cache-dependency-path: |
            argilla/pdm.lock

      - name: Read package info
        run: |
          PACKAGE_VERSION=$(pdm show --version)
          PACKAGE_NAME=$(pdm show --name)
          echo "PACKAGE_VERSION=$PACKAGE_VERSION" >> $GITHUB_ENV
          echo "PACKAGE_NAME=$PACKAGE_NAME" >> $GITHUB_ENV
          echo "$PACKAGE_NAME==$PACKAGE_VERSION"

      - name: Publish Package to PyPI test environment 🥪
        run: pdm publish --no-build --repository testpypi
        continue-on-error: true

      - name: Test Installing 🍿
        run: |
          pip install --index-url https://test.pypi.org/simple --no-deps  $PACKAGE_NAME==$PACKAGE_VERSION

      - name: Publish Package to PyPI 🥩
<<<<<<< HEAD
        if: github.ref == 'refs/heads/releases/stable'
=======
        if: github.ref == 'refs/heads/main'
>>>>>>> c4f37be2
        run: pdm publish --no-build<|MERGE_RESOLUTION|>--- conflicted
+++ resolved
@@ -81,11 +81,7 @@
   publish_release:
     name: Publish Release
     runs-on: ubuntu-latest
-<<<<<<< HEAD
-    if: github.ref == 'refs/heads/releases/stable' || ${{ github.event_name }} == 'workflow_dispatch'
-=======
     if: github.ref == 'refs/heads/main' || ${{ github.event_name }} == 'workflow_dispatch'
->>>>>>> c4f37be2
     needs:
       - build
 
@@ -137,9 +133,5 @@
           pip install --index-url https://test.pypi.org/simple --no-deps  $PACKAGE_NAME==$PACKAGE_VERSION
 
       - name: Publish Package to PyPI 🥩
-<<<<<<< HEAD
-        if: github.ref == 'refs/heads/releases/stable'
-=======
         if: github.ref == 'refs/heads/main'
->>>>>>> c4f37be2
         run: pdm publish --no-build