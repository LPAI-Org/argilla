name: Build package

concurrency:
  group: ${{ github.workflow }}-${{ github.event.pull_request.number || github.ref }}
  cancel-in-progress: true

on:
  workflow_dispatch:
  release:
    types:
      - "published"
  push:
    branches:
      - "main"
      - "develop"
      - "releases/**"
  pull_request:
    branches:
      - "main"
      - "develop"
      - "releases/**"
      - "feature/**"
      - "feat/**"
      - "fix/**"
    types:
      - opened
      - reopened
      - synchronize
      - ready_for_review

jobs:
  check_repo_files:
    name: Check source changes
    if: ${{ !github.event.pull_request.draft }}
    uses: ./.github/workflows/check-repo-files.yml

  deployable_check:
    name: Check if must build & deploy from environment
    runs-on: ubuntu-latest
    needs: check_repo_files
    env:
      IS_DEPLOYABLE: ${{ secrets.AR_DOCKER_USERNAME != '' && needs.check_repo_files.outputs.buildChanges == 'true' }}
    outputs:
      isDeployable: ${{ steps.set_output.outputs.is_deployable }}
    steps:
      - name: set output
        id: set_output
        run: |
          echo "is_deployable=$IS_DEPLOYABLE" >> $GITHUB_OUTPUT

  run_unit_tests:
    strategy:
      matrix:
        include:
          - searchEngineDockerImage: docker.elastic.co/elasticsearch/elasticsearch:8.8.2
            searchEngineDockerEnv: '{"discovery.type": "single-node", "xpack.security.enabled": "false"}'
            coverageReport: coverage-elasticsearch-8.8.2
            runsOn: extended-runner
          - searchEngineDockerImage: opensearchproject/opensearch:2.4.1
            searchEngineDockerEnv: '{"discovery.type": "single-node", "plugins.security.disabled": "true"}'
            coverageReport: coverage-opensearch-2.4.1
            runsOn: ubuntu-latest
<<<<<<< HEAD
          - searchEngineDockerImage: docker.elastic.co/elasticsearch/elasticsearch:8.5.3
            searchEngineDockerEnv: '{"discovery.type": "single-node", "xpack.security.enabled": "false"}'
            coverageReport: coverage-elasticsearch-8.5.3
            runsOn: ubuntu-latest
#          - searchEngineDockerImage: docker.elastic.co/elasticsearch/elasticsearch:7.17.11
#            searchEngineDockerEnv: '{"discovery.type": "single-node", "xpack.security.enabled": "false"}'
#            coverageReport: coverage-elasticsearch-7.17.11
#            runsOn: ubuntu-latest
          - searchEngineDockerImage: opensearchproject/opensearch:2.4.1
            searchEngineDockerEnv: '{"discovery.type": "single-node", "plugins.security.disabled": "true"}'
            coverageReport: coverage-opensearch-2.4.1
            runsOn: ubuntu-latest
          - searchEngineDockerImage: opensearchproject/opensearch:2.5.0
            searchEngineDockerEnv: '{"discovery.type": "single-node", "plugins.security.disabled": "true"}'
            coverageReport: coverage-opensearch-2.5.0
            runsOn: ubuntu-latest
    name: Run unit tests
=======
    name: Run unit tests
    uses: ./.github/workflows/run-python-tests.yml
    needs: check_repo_files
    if: needs.check_repo_files.outputs.pythonChanges == 'true'
    with:
      searchEngineDockerImage: ${{ matrix.searchEngineDockerImage }}
      searchEngineDockerEnv: ${{ matrix.searchEngineDockerEnv }}
      coverageReport: coverage
      runsOn: ${{ matrix.runsOn }}
      pytestArgs: tests/unit
    secrets: inherit

  run_unit_test_with_extra_engines:
    strategy:
      matrix:
        include:
          - searchEngineDockerImage: docker.elastic.co/elasticsearch/elasticsearch:8.0.1
            searchEngineDockerEnv: '{"discovery.type": "single-node", "xpack.security.enabled": "false"}'
            coverageReport: coverage-elasticsearch-8.0.1
            runsOn: extended-runner
          - searchEngineDockerImage: docker.elastic.co/elasticsearch/elasticsearch:7.17.11
            searchEngineDockerEnv: '{"discovery.type": "single-node", "xpack.security.enabled": "false"}'
            coverageReport: coverage-elasticsearch-7.17.11
            runsOn: extended-runner
          - searchEngineDockerImage: opensearchproject/opensearch:1.3.11
            searchEngineDockerEnv: '{"discovery.type": "single-node", "plugins.security.disabled": "true"}'
            coverageReport: coverage-opensearch-1.3.11
            runsOn: extended-runner
    name: Run unit tests with extra engines
>>>>>>> 31a4d26b
    uses: ./.github/workflows/run-python-tests.yml
    needs: check_repo_files
    if: |
      needs.check_repo_files.outputs.pythonChanges == 'true' &&
      startsWith(github.event.ref, 'refs/tags/v')
    with:
      searchEngineDockerImage: ${{ matrix.searchEngineDockerImage }}
      searchEngineDockerEnv: ${{ matrix.searchEngineDockerEnv }}
      coverageReport: coverage
      runsOn: ${{ matrix.runsOn }}
      pytestArgs: tests/unit
    secrets: inherit

  run_integration_tests:
    name: Run integration tests
    uses: ./.github/workflows/run-python-tests.yml
    needs:
      - check_repo_files
      - run_unit_tests
    if: needs.check_repo_files.outputs.pythonChanges == 'true'
    with:
      runsOn: extended-runner
      coverageReport: coverage-extra
      pytestArgs: tests/integration
    secrets: inherit

  push_coverage:
    name: Upload code coverage
    runs-on: ubuntu-latest
    needs:
      - run_unit_tests
      - run_integration_tests
    steps:
      - name: Checkout Code 🛎
        uses: actions/checkout@v3
      - uses: actions/download-artifact@v3
      - name: Copy all reports
        run: find coverage-report*/ -name "*.xml" -exec mv '{}' . \;
      - name: Display current files structure
        run: ls -R
      - name: Upload Coverage reports to Codecov 📦
        uses: codecov/codecov-action@v2

  build_python_package:
    name: Build Argilla python package
    uses: ./.github/workflows/build-python-package.yml
    needs: deployable_check
    if: needs.deployable_check.outputs.isDeployable == 'true'
    secrets: inherit

  build_server_docker_image:
    name: Build Argilla server docker image
    uses: ./.github/workflows/build-push-docker.yml
    needs:
      - build_python_package
      - run_unit_tests
    if: |
      !cancelled() &&
      needs.build_python_package.result == 'success' &&
      !contains(needs.*.result, 'failure') &&
      !contains(needs.*.result, 'cancelled')
    with:
      download-python-package: true
      image-name: argilla/argilla-server
      dockerfile: docker/Dockerfile
      readme: README.md
      platforms: linux/amd64,linux/arm64
    secrets: inherit

  build_quickstart_docker_image:
    name: Build Argilla quickstart docker image
    uses: ./.github/workflows/build-push-docker.yml
    needs: build_server_docker_image
    if: |
      !cancelled() &&
      needs.build_server_docker_image.result == 'success'
    with:
      download-python-package: false
      image-name: argilla/argilla-quickstart
      dockerfile: docker/quickstart.Dockerfile
      readme: docker/quickstart.README.md
      platforms: linux/amd64,linux/arm64
      build-args: |
        ARGILLA_VERSION=${{ needs.build_server_docker_image.outputs.version }}
    secrets: inherit

  deploy_environment:
    name: Deploy branch environment
    uses: ./.github/workflows/deploy-environment.yml
    needs: build_quickstart_docker_image
    if: |
      !cancelled() &&
      needs.build_quickstart_docker_image.result == 'success' &&
      github.event_name == 'pull_request' && github.event.pull_request.draft == false
    with:
      image-name: argilla/argilla-quickstart
      image-version: ${{ needs.build_quickstart_docker_image.outputs.version }}
    secrets: inherit

  # This job will upload a Python Package using Twine when a release is created
  # For more information see:
  # https://help.github.com/en/actions/language-and-framework-guides/using-python-with-github-actions#publishing-to-package-registries
  publish_release:
    name: Publish Release
    runs-on: ubuntu-latest
    if: ${{ github.event_name == 'release' }}
    needs:
      - run_integration_tests
      - build_quickstart_docker_image
    defaults:
      run:
        shell: bash -l {0}
    steps:
      - name: Checkout Code 🛎
        uses: actions/checkout@v3
      - name: Download python package
        uses: actions/download-artifact@v2
        with:
          name: python-package
          path: dist
      - name: Publish Package to TestPyPI 🥪
        uses: pypa/gh-action-pypi-publish@master
        with:
          user: __token__
          password: ${{ secrets.AR_TEST_PYPI_API_TOKEN }}
          repository_url: https://test.pypi.org/legacy/
      - name: Test Installing 🍿
        run: pip install --index-url https://test.pypi.org/simple --no-deps argilla==${GITHUB_REF#refs/*/v}
      - name: Publish Package to PyPI 🥩
        uses: pypa/gh-action-pypi-publish@master
        with:
          user: __token__
          password: ${{ secrets.AR_PYPI_API_TOKEN }}<|MERGE_RESOLUTION|>--- conflicted
+++ resolved
@@ -60,25 +60,6 @@
             searchEngineDockerEnv: '{"discovery.type": "single-node", "plugins.security.disabled": "true"}'
             coverageReport: coverage-opensearch-2.4.1
             runsOn: ubuntu-latest
-<<<<<<< HEAD
-          - searchEngineDockerImage: docker.elastic.co/elasticsearch/elasticsearch:8.5.3
-            searchEngineDockerEnv: '{"discovery.type": "single-node", "xpack.security.enabled": "false"}'
-            coverageReport: coverage-elasticsearch-8.5.3
-            runsOn: ubuntu-latest
-#          - searchEngineDockerImage: docker.elastic.co/elasticsearch/elasticsearch:7.17.11
-#            searchEngineDockerEnv: '{"discovery.type": "single-node", "xpack.security.enabled": "false"}'
-#            coverageReport: coverage-elasticsearch-7.17.11
-#            runsOn: ubuntu-latest
-          - searchEngineDockerImage: opensearchproject/opensearch:2.4.1
-            searchEngineDockerEnv: '{"discovery.type": "single-node", "plugins.security.disabled": "true"}'
-            coverageReport: coverage-opensearch-2.4.1
-            runsOn: ubuntu-latest
-          - searchEngineDockerImage: opensearchproject/opensearch:2.5.0
-            searchEngineDockerEnv: '{"discovery.type": "single-node", "plugins.security.disabled": "true"}'
-            coverageReport: coverage-opensearch-2.5.0
-            runsOn: ubuntu-latest
-    name: Run unit tests
-=======
     name: Run unit tests
     uses: ./.github/workflows/run-python-tests.yml
     needs: check_repo_files
@@ -108,7 +89,6 @@
             coverageReport: coverage-opensearch-1.3.11
             runsOn: extended-runner
     name: Run unit tests with extra engines
->>>>>>> 31a4d26b
     uses: ./.github/workflows/run-python-tests.yml
     needs: check_repo_files
     if: |
