--- conflicted
+++ resolved
@@ -28,14 +28,11 @@
 from argilla.server.commons.models import TaskType
 from argilla.server.models import User
 
-<<<<<<< HEAD
 from tests import SUPPORTED_VECTOR_SEARCH
 
 if TYPE_CHECKING:
     from httpx import AsyncClient
 
-=======
->>>>>>> ee7f0732
 
 @pytest.mark.asyncio
 async def test_load_as_different_task(async_client: "AsyncClient", argilla_user: User):
