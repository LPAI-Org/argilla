--- conflicted
+++ resolved
@@ -66,7 +66,6 @@
         assert ds["owner"] == ds["workspace"]
 
 
-<<<<<<< HEAD
 @pytest.mark.skip(reason="Factory users is not working for users sharing workspaces")
 def test_delete_dataset_by_non_creator(mocked_client, mock_user):
     dataset = "test_delete_dataset_by_non_creator"
@@ -78,20 +77,4 @@
 
     api = Argilla(api_key=mock_user.api_key, workspace="argilla")
     with pytest.raises(ForbiddenApiError):
-        api.delete(dataset)
-=======
-def test_delete_dataset_by_non_creator(mocked_client):
-    try:
-        dataset = "test_delete_dataset_by_non_creator"
-        workspace = rg.get_workspace()
-        settings = TextClassificationSettings(label_schema={"A", "B", "C"})
-
-        rg.delete(dataset)
-        rg.configure_dataset(dataset, settings=settings, workspace=workspace)
-
-        mocked_client.change_current_user("mock-user")
-        with pytest.raises(ForbiddenApiError):
-            rg.delete(dataset)
-    finally:
-        mocked_client.reset_default_user()
->>>>>>> cf75dd56
+        api.delete(dataset)