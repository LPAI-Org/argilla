--- conflicted
+++ resolved
@@ -62,11 +62,7 @@
     client_schema = LabelingRule.schema()
     server_schema = ServerLabelingRule.schema()
 
-<<<<<<< HEAD
-    helpers.are_compatible_api_schemas(client_schema, server_schema)
-=======
     assert helpers.are_compatible_api_schemas(client_schema, server_schema)
->>>>>>> 8dfe26a7
 
 
 def test_labeling_rule_metrics_schema(helpers):
