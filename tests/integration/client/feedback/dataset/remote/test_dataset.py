--- conflicted
+++ resolved
@@ -18,13 +18,10 @@
 
 import argilla as rg
 import pytest
-<<<<<<< HEAD
 from argilla import FeedbackRecord, LabelQuestion, ResponseSchema, TextField, TextQuestion, ValueSchema
-=======
 from argilla import (
     FeedbackRecord,
 )
->>>>>>> 0727201e
 from argilla.client import api
 from argilla.client.feedback.dataset import FeedbackDataset
 from argilla.client.feedback.dataset.remote.dataset import RemoteFeedbackDataset
@@ -361,6 +358,7 @@
             ),
         ],
     )
+    
     async def test_add_metadata_property_sequential(
         self,
         owner: "User",
@@ -578,7 +576,7 @@
         assert isinstance(remote_dataset.created_at, datetime)
         assert isinstance(remote_dataset.updated_at, datetime)
 
-<<<<<<< HEAD
+
     def test_create_dataset_with_responses_with_error(self, owner: "User"):
         api.init(api_key=owner.api_key)
         ws = Workspace.create("test_workspace")
@@ -598,7 +596,7 @@
         dataset.add_records(record)
         # The server will raise an error here
         dataset.push_to_argilla(name="test_dataset", workspace=ws)
-=======
+
     async def test_pull_without_results(
         self,
         argilla_user: ServerUser,
@@ -677,5 +675,4 @@
                 UserWarning,
                 match="A local `FeedbackDataset` returned because `prepare_for_training` is not supported for `RemoteFeedbackDataset`. ",
             ):
-                ds.prepare_for_training(framework=None, task=None)
->>>>>>> 0727201e
+                ds.prepare_for_training(framework=None, task=None)