import { isEqual, cloneDeep } from "lodash";
import { Field } from "../field/Field";
import { Question } from "../question/Question";
import { Suggestion } from "../question/Suggestion";
import { Score } from "../similarity/Score";
import { RecordAnswer } from "./RecordAnswer";

const DEFAULT_STATUS = "pending";

export class Record {
  // eslint-disable-next-line no-use-before-define
  private original: Record;
  public updatedAt?: string;
  public readonly score: Score;
  constructor(
    public readonly id: string,
    public readonly datasetId: string,
    public readonly questions: Question[],
    public readonly fields: Field[],
    public answer: RecordAnswer,
    private readonly suggestions: Suggestion[],
    score: number,
    public readonly page: number
  ) {
    this.completeQuestion();
    this.updatedAt = answer?.updatedAt;
    this.score = new Score(score);
  }

  get status() {
    return this.answer?.status ?? DEFAULT_STATUS;
  }

  get isPending() {
    return this.status === DEFAULT_STATUS;
  }

  get isSubmitted() {
    return this.status === "submitted";
  }

  get isDiscarded() {
    return this.status === "discarded";
  }

  get isDraft() {
    return this.status === "draft";
  }

  get isModified() {
    const { original, ...rest } = this;

    return !!original && !isEqual(original, rest);
  }

  discard(answer: RecordAnswer) {
    this.answer = answer;
    this.updatedAt = answer.updatedAt;

    this.initialize();
  }

  submit(answer: RecordAnswer) {
    this.answer = answer;
    this.updatedAt = answer.updatedAt;

    this.initialize();
  }

  clear() {
    this.questions.forEach((question) => question.clearAnswer());

    this.answer = null;

    this.initialize();
  }

  answerWith(recordReference: Record) {
    this.questions.forEach((question) => {
      const questionReference = recordReference.questions.find(
        (q) => q.id === question.id
      );

      if (!questionReference) return;

      question.clone(questionReference);
    });
  }

  initialize() {
    this.completeQuestion();

    // eslint-disable-next-line @typescript-eslint/no-unused-vars
    const { original, ...rest } = this;

    this.original = cloneDeep(rest);
  }

  get hasAnyQuestionAnswered() {
    return this.questions.some(
      (question) => question.answer.isValid || question.answer.isPartiallyValid
    );
  }

  questionAreCompletedCorrectly() {
    const requiredQuestionsAreCompletedCorrectly = this.questions
      .filter((input) => input.isRequired)
      .every((input) => {
        return input.isAnswered;
      });

    const optionalQuestionsCompletedAreCorrectlyEntered = this.questions
      .filter((input) => !input.isRequired)
      .every((input) => {
        return input.hasValidValues;
      });

    return (
      requiredQuestionsAreCompletedCorrectly &&
      optionalQuestionsCompletedAreCorrectlyEntered
    );
  }

  private completeQuestion() {
    return this.questions.map((question) => {
      const answer = this.answer?.value[question.name];
      const suggestion = this.suggestions?.find(
        (s) => s.questionId === question.id
      );

      question.addSuggestion(suggestion);

<<<<<<< HEAD
      if (this.isPending || this.isDraft) {
        question.responseIfUnanswered(answer);
=======
      if (this.isPending) {
        question.response(suggestion);
>>>>>>> 25f2fd5c
      } else {
        question.response(answer);
      }

      return question;
    });
  }
}<|MERGE_RESOLUTION|>--- conflicted
+++ resolved
@@ -130,13 +130,8 @@
 
       question.addSuggestion(suggestion);
 
-<<<<<<< HEAD
-      if (this.isPending || this.isDraft) {
-        question.responseIfUnanswered(answer);
-=======
       if (this.isPending) {
         question.response(suggestion);
->>>>>>> 25f2fd5c
       } else {
         question.response(answer);
       }
