import { shallowMount } from "@vue/test-utils";
import QuestionHeaderComponent from "./QuestionHeader.component";

let wrapper = null;
const options = {
  stubs: ["BaseIconWithBadge"],
  directives: {
    "optional-field"() {
      // this directive is used to show '(optional)' at the end of a question optional
    },
    tooltip() {
      // this directive is used to show a tooltip
    },
    "prefix-star"() {
<<<<<<< HEAD
      // this directive is used to show a prefix start
=======
      // this directive is used to show a spark icon
>>>>>>> 7b6e6eea
    },
  },
  propsData: {
    title: "This is a question to ask",
  },
};

beforeEach(() => {
  wrapper = shallowMount(QuestionHeaderComponent, options);
});

afterEach(() => {
  wrapper.destroy();
});

describe("QuestionHeaderComponent", () => {
  it("render by default only the title of the question", () => {
    expect(wrapper.is(QuestionHeaderComponent)).toBe(true);

    expect(wrapper.vm.tooltipMessage).toBe("");

    expect(wrapper.vm.showIcon).toBe(false);

    expect(wrapper.find("span").exists()).toBe(true);
    expect(wrapper.find("span").text()).toBe("This is a question to ask");
    expect(wrapper.findComponent({ name: "BaseIconWithBadge" }).exists()).toBe(
      false
    );
  });
  it.skip("render the optional-field directive if the question is not required", async () => {
    await wrapper.setProps({ isRequired: true });
    const getAllByText = (wrapper, text) => {
      //  Get all elements with the given text.
      return wrapper.findAll("*").filter((node) => node.text() === text);
    };

    const getByText = (wrapper, text) => {
      // Get the first element that has the given text.

      const results = getAllByText(wrapper, text);
      if (results.length === 0) {
        throw new Error(
          `getByText() found no element with the text: "${text}".`
        );
      }
      return results.at(0);
    };

    // FIXME - test that the question text have ' (optional)' at the end
    // console.log(wrapper.find("span").element.innerHTML);

    // expect(wrapper.find(" (optional)")" (optional)".exists()).toBe(true);
    // expect(wrapper.vm.showAsOptional).toBe(false); // by default question is optional

    expect(getByText(wrapper, "This is a question to ask").exists()).toBe(true);
    // console.log(getByText(wrapper, " (optional)"));
  });
  it("render the BaseIconWithBadge component if there is a tooltipMessage", async () => {
    await wrapper.setProps({ tooltipMessage: "The tooltip message to show" });

    expect(wrapper.vm.showIcon).toBe(true);
    expect(wrapper.findComponent({ name: "BaseIconWithBadge" }).exists()).toBe(
      true
    );
  });
});<|MERGE_RESOLUTION|>--- conflicted
+++ resolved
@@ -12,11 +12,7 @@
       // this directive is used to show a tooltip
     },
     "prefix-star"() {
-<<<<<<< HEAD
-      // this directive is used to show a prefix start
-=======
       // this directive is used to show a spark icon
->>>>>>> 7b6e6eea
     },
   },
   propsData: {
