--- conflicted
+++ resolved
@@ -72,23 +72,14 @@
           :description="input.description"
           @on-error="onError"
         />
-<<<<<<< HEAD
-=======
-
->>>>>>> 3598977a
         <RankingComponent
           v-if="input.component_type === COMPONENT_TYPE.RANKING"
           :title="input.question"
           :isRequired="input.is_required"
-<<<<<<< HEAD
           :isFocused="checkIfQuestionIsFocused(index)"
           :description="input.description"
           v-model="input.options"
           :key="JSON.stringify(input.options)"
-=======
-          :description="input.description"
-          v-model="input.options"
->>>>>>> 3598977a
         />
       </div>
     </div>
@@ -200,21 +191,12 @@
         .every((input) => {
           if (input.component_type === COMPONENT_TYPE.FREE_TEXT) {
             return input.options[0]?.value.trim() != "";
-<<<<<<< HEAD
           }
 
           if (input.component_type === COMPONENT_TYPE.RANKING) {
             return input.options.every((option) => option.rank);
           }
 
-=======
-          }
-
-          if (input.component_type === COMPONENT_TYPE.RANKING) {
-            return input.options.every((option) => option.rank);
-          }
-
->>>>>>> 3598977a
           return input.options.some((option) => option.is_selected);
         });
 
@@ -505,10 +487,6 @@
                 case COMPONENT_TYPE.SINGLE_LABEL:
                 case COMPONENT_TYPE.RATING:
                 case COMPONENT_TYPE.RANKING:
-<<<<<<< HEAD
-                  debugger;
-=======
->>>>>>> 3598977a
                   formattedOptions = formattedOptions.map((option) => {
                     const currentOptionsFromForm = this.inputs.find(
                       (input) => input.name === questionName
