<template>
  <form
    ref="formRef"
    class="questions-form"
    :class="{ '--focused-form': formHasFocus && interactionCount > 1 }"
    @submit.prevent="onSubmit"
    v-click-outside="onClickOutside"
    @click="onClickForm"
  >
    <div class="questions-form__content">
      <div class="questions-form__header">
        <p class="questions-form__title --heading5 --medium">
          Submit your feedback
        </p>
        <p class="questions-form__guidelines-link">
          Read the
          <NuxtLink
            :to="{
              name: 'dataset-id-settings',
              params: { id: datasetId },
            }"
            target="_blank"
            >annotation guidelines <svgicon name="external-link" width="12" />
          </NuxtLink>
        </p>
      </div>
<<<<<<< HEAD
      <div
        class="form-group"
        v-for="(question, index) in record.questions"
        :key="question.id"
        @keydown.shift.arrow-down="
          updateQuestionAutofocus(autofocusPosition + 1)
        "
        @keydown.shift.arrow-up="updateQuestionAutofocus(autofocusPosition - 1)"
      >
        <TextAreaComponent
          v-if="question.isTextType"
          ref="text"
          :title="question.title"
          v-model="question.answer.value"
          :placeholder="question.settings.placeholder"
          :useMarkdown="question.settings.use_markdown"
          :hasSuggestion="!record.isSubmitted && question.matchSuggestion"
          :isRequired="question.isRequired"
          :description="question.description"
          :isFocused="checkIfQuestionIsFocused(index)"
          @on-focus="updateQuestionAutofocus(index)"
        />

        <SingleLabelComponent
          v-if="question.isSingleLabelType"
          ref="singleLabel"
          :questionId="question.id"
          :title="question.title"
          v-model="question.answer.values"
          :hasSuggestion="!record.isSubmitted && question.matchSuggestion"
          :isRequired="question.isRequired"
          :description="question.description"
          :visibleOptions="question.settings.visible_options"
          :isFocused="checkIfQuestionIsFocused(index)"
          @on-focus="updateQuestionAutofocus(index)"
          @on-user-answer="focusNext(index)"
        />

        <MultiLabelComponent
          v-if="question.isMultiLabelType"
          ref="multiLabel"
          :questionId="question.id"
          :title="question.title"
          v-model="question.answer.values"
          :hasSuggestion="!record.isSubmitted && question.matchSuggestion"
          :isRequired="question.isRequired"
          :description="question.description"
          :visibleOptions="question.settings.visible_options"
          :isFocused="checkIfQuestionIsFocused(index)"
          @on-focus="updateQuestionAutofocus(index)"
        />

        <RatingComponent
          v-if="question.isRatingType"
          ref="rating"
          :title="question.title"
          v-model="question.answer.values"
          :hasSuggestion="!record.isSubmitted && question.matchSuggestion"
          :isRequired="question.isRequired"
          :description="question.description"
          :isFocused="checkIfQuestionIsFocused(index)"
          @on-focus="updateQuestionAutofocus(index)"
          @on-user-answer="focusNext(index)"
        />

        <RankingComponent
          v-if="question.isRankingType"
          ref="ranking"
          :title="question.title"
          v-model="question.answer.values"
          :hasSuggestion="!record.isSubmitted && question.matchSuggestion"
          :isRequired="question.isRequired"
          :description="question.description"
          :isFocused="checkIfQuestionIsFocused(index)"
          @on-focus="updateQuestionAutofocus(index)"
        />
      </div>
=======

      <QuestionsComponent
        :questions="record.questions"
        :showSuggestion="!record.isSubmitted"
      />
>>>>>>> 843f8198
    </div>
    <div class="footer-form">
      <div class="footer-form__left-footer">
        <BaseButton type="button" class="primary text" @click.prevent="onClear">
          <span v-text="'Clear'" />
        </BaseButton>
      </div>
      <div class="footer-form__right-area">
        <BaseButton
          type="button"
          class="primary outline"
          @on-click="onDiscard"
          :disabled="record.isDiscarded"
        >
          <span v-text="'Discard'" />
        </BaseButton>
        <BaseButton
          type="submit"
          class="primary"
          :disabled="isSubmitButtonDisabled"
        >
          <span v-text="'Submit'" />
        </BaseButton>
      </div>
    </div>
  </form>
</template>

<script>
import "assets/icons/external-link";
import { isEqual, cloneDeep } from "lodash";
import { useQuestionFormViewModel } from "./useQuestionsFormViewModel";

export default {
  name: "QuestionsFormComponent",
  props: {
    datasetId: {
      type: String,
      required: true,
    },
    record: {
      type: Object,
      required: true,
    },
  },
  data() {
    return {
      originalRecord: null,
      autofocusPosition: 0,
      interactionCount: 0,
      userComesFromOutside: false,
    };
  },
  setup() {
    return useQuestionFormViewModel();
  },
  computed: {
    formHasFocus() {
      return this.autofocusPosition || this.autofocusPosition == 0;
    },
    numberOfQuestions() {
      return this.record.questions.length;
    },
    isFormUntouched() {
      return isEqual(this.originalRecord, this.record);
    },
    questionAreCompletedCorrectly() {
      return this.record.questionAreCompletedCorrectly();
    },
    isSubmitButtonDisabled() {
      if (this.record.isSubmitted)
        return this.isFormUntouched || !this.questionAreCompletedCorrectly;

      return !this.questionAreCompletedCorrectly;
    },
    formWrapper() {
      return this.$refs.formRef;
    },
  },
  watch: {
    isFormUntouched(isFormUntouched) {
      this.emitIsQuestionsFormUntouched(isFormUntouched);
    },
  },
  created() {
    this.record.restore();

    this.onReset();
  },
  mounted() {
    document.addEventListener("keydown", this.onPressKeyboardShortCut);

    const keyBoardHandler = (parent) => (e) => {
      const focusable = parent.querySelectorAll(
        'input[type="checkbox"], [tabindex="0"]'
      );

      const firstElement = focusable[0];
      const lastElement = focusable[focusable.length - 1];

      const isShiftKeyPressed = e.shiftKey;

      const isArrowDownPressed = e.key === "ArrowDown";
      const isArrowUpPressed = e.key === "ArrowUp";
      const activeElementIsInForm = this.formWrapper.contains(
        document.activeElement
      );
      const isLastElementActive = document.activeElement === lastElement;
      const isFirstElementActive = document.activeElement === firstElement;

      if (!activeElementIsInForm && isShiftKeyPressed && isArrowDownPressed) {
        this.focusOnFirstQuestion(e);
        return;
      }

      if (!activeElementIsInForm && isShiftKeyPressed && isArrowUpPressed) {
        this.focusOnLastQuestion(e);
        return;
      }

      if (e.key !== "Tab") return;
      // TODO: Move to Single and Multi label component
      // Is for manage the loop focus.
      if (!isShiftKeyPressed && isLastElementActive) {
        this.focusOn(e, firstElement);
      }
      if (isShiftKeyPressed && isFirstElementActive) {
        this.focusOn(e, lastElement);
      }
    };

    const initEventListenerFor = (aParent, aTypeOfComponent) => {
      const parent = this.$refs[aTypeOfComponent][0].$el;

      aParent.addEventListener("keydown", keyBoardHandler(parent));
    };

    ["text", "singleLabel", "multiLabel", "rating", "ranking"].forEach(
      (componentType) =>
        this.$refs[componentType] && initEventListenerFor(parent, componentType)
    );
  },
  destroyed() {
    this.emitIsQuestionsFormUntouched(true);
    document.removeEventListener("keydown", this.onPressKeyboardShortCut);
  },
  methods: {
    onClickForm(e) {
      if (!this.userComesFromOutside) return;
      if (e.srcElement.id || e.srcElement.getAttribute("for")) return;

      this.userComesFromOutside = false;
      this.focusOnFirstQuestion(e);
    },
    focusOn($event, node) {
      $event.preventDefault();
      node.focus();
    },
    focusOnFirstQuestion(e) {
      e.preventDefault();
      this.updateQuestionAutofocus(0);
    },
    focusOnLastQuestion(e) {
      e.preventDefault();
      this.updateQuestionAutofocus(this.numberOfQuestions);
    },
    focusNext(index) {
      this.updateQuestionAutofocus(index + 1);
    },
    onClickOutside() {
      this.autofocusPosition = null;
      this.userComesFromOutside = true;
    },
    onPressKeyboardShortCut({ code, shiftKey }) {
      if (!shiftKey) return;

      switch (code) {
        case "Enter": {
          this.onSubmit();
          break;
        }
        case "Space": {
          this.onClear();
          break;
        }
        case "Backspace": {
          this.onDiscard();
          break;
        }
        default:
      }
    },
    async onDiscard() {
      if (this.record.isDiscarded) return;

      await this.discard(this.record);

      this.$emit("on-discard-responses");

      this.onReset();
    },
    async onSubmit() {
      if (this.isSubmitButtonDisabled) return;

      await this.submit(this.record);

      this.$emit("on-submit-responses");

      this.onReset();
    },
    async onClear() {
      await this.clear(this.record);

      this.onReset();
    },
    onReset() {
      this.originalRecord = cloneDeep(this.record);
    },
    emitIsQuestionsFormUntouched(isFormUntouched) {
      this.$emit("on-question-form-touched", !isFormUntouched);

      this.$root.$emit("are-responses-untouched", isFormUntouched);
    },
    checkIfQuestionIsFocused(index) {
      return index === this.autofocusPosition;
    },
    updateQuestionAutofocus(index) {
      this.interactionCount++;
      this.autofocusPosition = Math.min(
        this.numberOfQuestions - 1,
        Math.max(0, index)
      );
    },
  },
};
</script>

<style lang="scss" scoped>
.questions-form {
  display: flex;
  flex-direction: column;
  flex-basis: 37em;
  height: 100%;
  min-width: 0;
  justify-content: space-between;
  border-radius: $border-radius-m;
  border: 1px solid transparent;
  background: palette(white);
  &__header {
    align-items: baseline;
  }
  &__title {
    margin: 0 0 calc($base-space / 2) 0;
    color: $black-87;
  }
  &__guidelines-link {
    margin: 0;
    @include font-size(14px);
    color: $black-37;
    a {
      color: $black-37;
      outline: 0;
      text-decoration: none;
      &:hover,
      &:focus {
        text-decoration: underline;
      }
    }
  }
  &__content {
    position: relative;
    display: flex;
    flex-direction: column;
    gap: $base-space * 4;
    padding: $base-space * 3;
    overflow: auto;
    scroll-behavior: smooth;
  }

  &.--pending {
    border-color: transparent;
    &:not(.--focused-form) {
      box-shadow: $shadow;
    }
  }
  &.--discarded {
    border-color: #c3c3c3;
  }
  &.--submitted {
    border-color: $primary-color;
  }
  &.--focused-form {
    border-color: palette(brown);
  }
}

.footer-form {
  display: flex;
  flex-direction: row;
  justify-content: space-between;
  align-items: center;
  padding: $base-space * 2 $base-space * 3;
  border-top: 1px solid $black-10;
  &__left-area {
    display: inline-flex;
  }
  &__right-area {
    display: inline-flex;
    gap: $base-space * 2;
  }
}
</style><|MERGE_RESOLUTION|>--- conflicted
+++ resolved
@@ -1,6 +1,5 @@
 <template>
   <form
-    ref="formRef"
     class="questions-form"
     :class="{ '--focused-form': formHasFocus && interactionCount > 1 }"
     @submit.prevent="onSubmit"
@@ -24,91 +23,13 @@
           </NuxtLink>
         </p>
       </div>
-<<<<<<< HEAD
-      <div
-        class="form-group"
-        v-for="(question, index) in record.questions"
-        :key="question.id"
-        @keydown.shift.arrow-down="
-          updateQuestionAutofocus(autofocusPosition + 1)
-        "
-        @keydown.shift.arrow-up="updateQuestionAutofocus(autofocusPosition - 1)"
-      >
-        <TextAreaComponent
-          v-if="question.isTextType"
-          ref="text"
-          :title="question.title"
-          v-model="question.answer.value"
-          :placeholder="question.settings.placeholder"
-          :useMarkdown="question.settings.use_markdown"
-          :hasSuggestion="!record.isSubmitted && question.matchSuggestion"
-          :isRequired="question.isRequired"
-          :description="question.description"
-          :isFocused="checkIfQuestionIsFocused(index)"
-          @on-focus="updateQuestionAutofocus(index)"
-        />
-
-        <SingleLabelComponent
-          v-if="question.isSingleLabelType"
-          ref="singleLabel"
-          :questionId="question.id"
-          :title="question.title"
-          v-model="question.answer.values"
-          :hasSuggestion="!record.isSubmitted && question.matchSuggestion"
-          :isRequired="question.isRequired"
-          :description="question.description"
-          :visibleOptions="question.settings.visible_options"
-          :isFocused="checkIfQuestionIsFocused(index)"
-          @on-focus="updateQuestionAutofocus(index)"
-          @on-user-answer="focusNext(index)"
-        />
-
-        <MultiLabelComponent
-          v-if="question.isMultiLabelType"
-          ref="multiLabel"
-          :questionId="question.id"
-          :title="question.title"
-          v-model="question.answer.values"
-          :hasSuggestion="!record.isSubmitted && question.matchSuggestion"
-          :isRequired="question.isRequired"
-          :description="question.description"
-          :visibleOptions="question.settings.visible_options"
-          :isFocused="checkIfQuestionIsFocused(index)"
-          @on-focus="updateQuestionAutofocus(index)"
-        />
-
-        <RatingComponent
-          v-if="question.isRatingType"
-          ref="rating"
-          :title="question.title"
-          v-model="question.answer.values"
-          :hasSuggestion="!record.isSubmitted && question.matchSuggestion"
-          :isRequired="question.isRequired"
-          :description="question.description"
-          :isFocused="checkIfQuestionIsFocused(index)"
-          @on-focus="updateQuestionAutofocus(index)"
-          @on-user-answer="focusNext(index)"
-        />
-
-        <RankingComponent
-          v-if="question.isRankingType"
-          ref="ranking"
-          :title="question.title"
-          v-model="question.answer.values"
-          :hasSuggestion="!record.isSubmitted && question.matchSuggestion"
-          :isRequired="question.isRequired"
-          :description="question.description"
-          :isFocused="checkIfQuestionIsFocused(index)"
-          @on-focus="updateQuestionAutofocus(index)"
-        />
-      </div>
-=======
 
       <QuestionsComponent
         :questions="record.questions"
         :showSuggestion="!record.isSubmitted"
+        :autofocusPosition="autofocusPosition"
+        @on-focus="updateQuestionAutofocus"
       />
->>>>>>> 843f8198
     </div>
     <div class="footer-form">
       <div class="footer-form__left-footer">
@@ -184,9 +105,6 @@
 
       return !this.questionAreCompletedCorrectly;
     },
-    formWrapper() {
-      return this.$refs.formRef;
-    },
   },
   watch: {
     isFormUntouched(isFormUntouched) {
@@ -200,56 +118,6 @@
   },
   mounted() {
     document.addEventListener("keydown", this.onPressKeyboardShortCut);
-
-    const keyBoardHandler = (parent) => (e) => {
-      const focusable = parent.querySelectorAll(
-        'input[type="checkbox"], [tabindex="0"]'
-      );
-
-      const firstElement = focusable[0];
-      const lastElement = focusable[focusable.length - 1];
-
-      const isShiftKeyPressed = e.shiftKey;
-
-      const isArrowDownPressed = e.key === "ArrowDown";
-      const isArrowUpPressed = e.key === "ArrowUp";
-      const activeElementIsInForm = this.formWrapper.contains(
-        document.activeElement
-      );
-      const isLastElementActive = document.activeElement === lastElement;
-      const isFirstElementActive = document.activeElement === firstElement;
-
-      if (!activeElementIsInForm && isShiftKeyPressed && isArrowDownPressed) {
-        this.focusOnFirstQuestion(e);
-        return;
-      }
-
-      if (!activeElementIsInForm && isShiftKeyPressed && isArrowUpPressed) {
-        this.focusOnLastQuestion(e);
-        return;
-      }
-
-      if (e.key !== "Tab") return;
-      // TODO: Move to Single and Multi label component
-      // Is for manage the loop focus.
-      if (!isShiftKeyPressed && isLastElementActive) {
-        this.focusOn(e, firstElement);
-      }
-      if (isShiftKeyPressed && isFirstElementActive) {
-        this.focusOn(e, lastElement);
-      }
-    };
-
-    const initEventListenerFor = (aParent, aTypeOfComponent) => {
-      const parent = this.$refs[aTypeOfComponent][0].$el;
-
-      aParent.addEventListener("keydown", keyBoardHandler(parent));
-    };
-
-    ["text", "singleLabel", "multiLabel", "rating", "ranking"].forEach(
-      (componentType) =>
-        this.$refs[componentType] && initEventListenerFor(parent, componentType)
-    );
   },
   destroyed() {
     this.emitIsQuestionsFormUntouched(true);
@@ -263,20 +131,9 @@
       this.userComesFromOutside = false;
       this.focusOnFirstQuestion(e);
     },
-    focusOn($event, node) {
-      $event.preventDefault();
-      node.focus();
-    },
     focusOnFirstQuestion(e) {
       e.preventDefault();
       this.updateQuestionAutofocus(0);
-    },
-    focusOnLastQuestion(e) {
-      e.preventDefault();
-      this.updateQuestionAutofocus(this.numberOfQuestions);
-    },
-    focusNext(index) {
-      this.updateQuestionAutofocus(index + 1);
     },
     onClickOutside() {
       this.autofocusPosition = null;
@@ -332,9 +189,6 @@
 
       this.$root.$emit("are-responses-untouched", isFormUntouched);
     },
-    checkIfQuestionIsFocused(index) {
-      return index === this.autofocusPosition;
-    },
     updateQuestionAutofocus(index) {
       this.interactionCount++;
       this.autofocusPosition = Math.min(
