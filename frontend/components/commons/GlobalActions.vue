--- conflicted
+++ resolved
@@ -4,15 +4,6 @@
       'container',
       selectedRecords.length ? '' : 'global-actions--disabled',
     ]"
-<<<<<<< HEAD
-  >   
-    <div class="global-actions--exploration" v-if="!annotationEnabled">
-      <ReButton class="button--refresh button-primary" @click="refresh()">
-        <svgicon name="refresh" width="20" height="14" /> Refresh
-      </ReButton>
-    </div>   
-    <div class="global-actions" v-else>
-=======
   >
     <div v-if="!annotationEnabled" class="global-actions--exploration">
       <ReButton class="button--refresh button-primary" @click="refresh()">
@@ -20,7 +11,6 @@
       </ReButton>
     </div>
     <div v-else class="global-actions">
->>>>>>> 10f2f978
       <ReButton class="button--refresh button-primary" @click="refresh()">
         <svgicon name="refresh" width="20" height="14" /> Refresh
       </ReButton>
@@ -91,10 +81,6 @@
       type: Object,
       required: true,
     },
-    annotationEnabled: {
-      type: Boolean,
-      required: true,      
-    }
   },
   data: () => ({
     allSelected: false,
