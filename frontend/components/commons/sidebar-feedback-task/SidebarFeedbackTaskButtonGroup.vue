<!--
  - coding=utf-8
  - Copyright 2021-present, the Recognai S.L. team.
  -
  - Licensed under the Apache License, Version 2.0 (the "License");
  - you may not use this file except in compliance with the License.
  - You may obtain a copy of the License at
  -
  -     http://www.apache.org/licenses/LICENSE-2.0
  -
  - Unless required by applicable law or agreed to in writing, software
  - distributed under the License is distributed on an "AS IS" BASIS,
  - WITHOUT WARRANTIES OR CONDITIONS OF ANY KIND, either express or implied.
  - See the License for the specific language governing permissions and
  - limitations under the License.
  -->

<template>
<<<<<<< HEAD
  <span class="sidebar__info" :class="groupName">
    <!-- NOTE: HIDDEN FOR MVP
    <p class="sidebar__info__title" v-text="groupName"></p> -->
=======
  <span class="sidebar__info">
>>>>>>> 843f8198
    <IconButton
      v-for="{ id, icon, tooltip, type } in groupItems"
      :id="id"
      :key="id"
      :icon="icon"
      :tooltip="tooltip"
      :class="type"
      :button-type="groupButtonType"
      :is-button-active="checkIfButtonIsActive(id)"
      @on-button-action="onAction(id)"
    />
  </span>
</template>

<script>
export default {
  props: {
    groupItems: {
      type: Array,
      required: true,
    },
    groupName: {
      type: String,
      required: true,
    },
    groupButtonType: {
      type: String,
      required: true,
    },
    activeButtons: {
      type: Array,
      required: true,
    },
  },
  methods: {
    checkIfButtonIsActive(id) {
      return this.activeButtons.includes(id);
    },
    onAction(id) {
      this.$emit("on-click-sidebar-action", this.groupName, id);
    },
  },
};
</script>

<style lang="scss" scoped>
.sidebar {
  &__info {
    position: relative;
<<<<<<< HEAD
    &__title {
      margin-bottom: 0.5em;
      text-align: center;
      font-weight: 600;
      @include font-size(12px);
      text-transform: capitalize;
    }
    &.bottomGroup {
      margin-top: auto;
      margin-bottom: $base-space * 2;
    }
    .custom-expandable :deep(svg) {
      fill: palette(purple, 200);
      border-radius: $border-radius;
      max-height: 20px;
      max-width: 20px;
    }
=======
>>>>>>> 843f8198
  }
}
</style><|MERGE_RESOLUTION|>--- conflicted
+++ resolved
@@ -16,13 +16,7 @@
   -->
 
 <template>
-<<<<<<< HEAD
   <span class="sidebar__info" :class="groupName">
-    <!-- NOTE: HIDDEN FOR MVP
-    <p class="sidebar__info__title" v-text="groupName"></p> -->
-=======
-  <span class="sidebar__info">
->>>>>>> 843f8198
     <IconButton
       v-for="{ id, icon, tooltip, type } in groupItems"
       :id="id"
@@ -72,7 +66,6 @@
 .sidebar {
   &__info {
     position: relative;
-<<<<<<< HEAD
     &__title {
       margin-bottom: 0.5em;
       text-align: center;
@@ -90,8 +83,6 @@
       max-height: 20px;
       max-width: 20px;
     }
-=======
->>>>>>> 843f8198
   }
 }
 </style>