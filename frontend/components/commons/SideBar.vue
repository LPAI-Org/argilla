--- conflicted
+++ resolved
@@ -187,91 +187,5 @@
       }
     }
   }
-<<<<<<< HEAD
-  .re-progress {
-    width: calc(100% - 90px);
-    &--multiple {
-      width: calc(100% - 90px);
-    }
-  }
-  label {
-    margin-top: 1.2em;
-    margin-bottom: 0.5em;
-    display: block;
-    width: calc(100% - 40px);
-    overflow: hidden;
-    text-overflow: ellipsis;
-  }
-  .labels {
-    margin-top: 3em;
-  }
-  .total {
-    font-weight: 600;
-    max-width: 100%;
-    width: 100%;
-    margin-bottom: 1em;
-  }
-  .info {
-    position: relative;
-    display: flex;
-    margin-bottom: 0.7em;
-    label {
-      margin: 0; // for tagger
-      &[class^="color_"] {
-        padding: 0.3em;
-      }
-    }
-  }
-  .scroll {
-    max-height: calc(100vh - 340px);
-    padding-right: 1em;
-    margin-right: -1em;
-    overflow: auto;
-  }
-  .records-number {
-    margin-right: 0;
-    margin-left: auto;
-    font-weight: bold;
-  }
-  .progress__block {
-    margin-bottom: 2.5em;
-    position: relative;
-    &:last-of-type {
-      margin-bottom: 0;
-    }
-    &.loading-skeleton {
-      opacity: 0;
-    }
-    .re-progress {
-      margin-bottom: 0.5em;
-    }
-    p {
-      @include font-size(18px);
-      margin-top: 0;
-      font-weight: 600;
-      &:not(.button) {
-        pointer-events: none;
-      }
-    }
-    .button-icon {
-      color: $primary-color;
-      padding: 0;
-      display: flex;
-      margin-left: auto;
-      margin-right: 0;
-      margin-top: 2em;
-      .svg-icon {
-        fill: $primary-color;
-        margin-left: 1em;
-      }
-    }
-  }
-  .progress {
-    float: right;
-    line-height: 0.8em;
-    font-weight: bold;
-  }
-=======
->>>>>>> 10f2f978
 }
 </style>