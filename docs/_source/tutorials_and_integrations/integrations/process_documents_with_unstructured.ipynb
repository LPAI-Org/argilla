--- conflicted
+++ resolved
@@ -6,11 +6,7 @@
    "id": "6bb44a8e",
    "metadata": {},
    "source": [
-<<<<<<< HEAD
-    "# `Unstructured.io`: Large scale document processing for LLMs\n",
-=======
     "# Large-scale document processing for LLMs with Unstructured.io\n",
->>>>>>> cdc5f641
     "\n",
     "In this notebook, we'll show you how you can use the amazing library [unstructured](https://github.com/Unstructured-IO/unstructured) together with [argilla](https://github.com/argilla-io/argilla), and HuggingFace [transformers](https://github.com/huggingface/transformers) to train a custom summarization model. In this case, we're going to build a summarization model targeted at summarizing the [Institute for the Study of War's](https://www.understandingwar.org/) daily reports on the war in Ukraine. You can see an example of one of the reports [here](https://www.understandingwar.org/backgrounder/russian-offensive-campaign-assessment-december-12), and a screenshot appears below.\n",
     "\n",
