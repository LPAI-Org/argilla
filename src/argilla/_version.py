#  Copyright 2021-present, the Recognai S.L. team.
#
#  Licensed under the Apache License, Version 2.0 (the "License");
#  you may not use this file except in compliance with the License.
#  You may obtain a copy of the License at
#
#      http://www.apache.org/licenses/LICENSE-2.0
#
#  Unless required by applicable law or agreed to in writing, software
#  distributed under the License is distributed on an "AS IS" BASIS,
#  WITHOUT WARRANTIES OR CONDITIONS OF ANY KIND, either express or implied.
#  See the License for the specific language governing permissions and
#  limitations under the License.

# coding: utf-8
<<<<<<< HEAD
version = "1.8.0"
=======
version = "1.9.0-dev0"
>>>>>>> e75147c0
<|MERGE_RESOLUTION|>--- conflicted
+++ resolved
@@ -13,8 +13,4 @@
 #  limitations under the License.
 
 # coding: utf-8
-<<<<<<< HEAD
-version = "1.8.0"
-=======
-version = "1.9.0-dev0"
->>>>>>> e75147c0
+version = "1.9.0-dev0"