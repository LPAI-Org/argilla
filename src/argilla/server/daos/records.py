#  coding=utf-8
#  Copyright 2021-present, the Recognai S.L. team.
#
#  Licensed under the Apache License, Version 2.0 (the "License");
#  you may not use this file except in compliance with the License.
#  You may obtain a copy of the License at
#
#      http://www.apache.org/licenses/LICENSE-2.0
#
#  Unless required by applicable law or agreed to in writing, software
#  distributed under the License is distributed on an "AS IS" BASIS,
#  WITHOUT WARRANTIES OR CONDITIONS OF ANY KIND, either express or implied.
#  See the License for the specific language governing permissions and
#  limitations under the License.

import datetime
from typing import Any, Dict, Iterable, List, Optional, Tuple, Type

from fastapi import Depends

from argilla.server.daos.backend import GenericElasticEngineBackend
from argilla.server.daos.backend.base import ClosedIndexError, IndexNotFoundError
from argilla.server.daos.backend.search.model import BaseRecordsQuery
from argilla.server.daos.models.datasets import DatasetDB
from argilla.server.daos.models.records import (
    DaoRecordsSearch,
    DaoRecordsSearchResults,
    RecordDB,
)
from argilla.server.errors import ClosedDatasetError, MissingDatasetRecordsError


class DatasetRecordsDAO:
    """Datasets records DAO"""

    _INSTANCE = None

    @classmethod
    def get_instance(
        cls,
        es: GenericElasticEngineBackend = Depends(
            GenericElasticEngineBackend.get_instance
        ),
    ) -> "DatasetRecordsDAO":
        """
        Creates a dataset records dao instance

        Parameters
        ----------
        es:
            The elasticserach wrapper dependency

        """
        if not cls._INSTANCE:
            cls._INSTANCE = cls(es)
        return cls._INSTANCE

    def __init__(self, es: GenericElasticEngineBackend):
        self._es = es

    def init(self):
        """Initializes dataset records dao. Used on app startup"""
        pass

    def add_records(
        self,
        dataset: DatasetDB,
        records: List[RecordDB],
        record_class: Type[RecordDB],
    ) -> int:
        """
        Add records to dataset

        Parameters
        ----------
        dataset:
            The dataset
        records:
            The list of records
        record_class:
            Record class used to convert records to
        Returns
        -------
            The number of failed records

        """

        now = datetime.datetime.utcnow()
        documents = []
        metadata_values = {}

        mapping = self._es.get_schema(id=dataset.id)
        exclude_fields = [
            name
            for name in record_class.schema()["properties"]
            if name not in mapping["mappings"]["properties"]
        ]

        embeddings_configuration = {}
        for record in records:
            metadata_values.update(record.metadata or {})
            db_record = record_class.parse_obj(record)
            db_record.last_updated = now
            record_dict = db_record.dict(
                exclude_none=False,
                exclude=set(exclude_fields),
            )
            if record.embeddings is not None:
                for (
                    embedding_name,
                    embedding_vector_data_mapping,
                ) in record.embeddings.items():
                    embedding_dimension = embeddings_configuration.get(
                        embedding_name, None
                    )
                    if embedding_dimension is None:
                        dimension = len(embedding_vector_data_mapping.vector)
                        embeddings_configuration[embedding_name] = dimension
                    record_dict[embedding_name] = embedding_vector_data_mapping.vector
            documents.append(record_dict)

        self._es.create_dataset(
            id=dataset.id,
            task=dataset.task,
            metadata_values=metadata_values,
            embeddings_cfg=embeddings_configuration,
        )

        return self._es.add_dataset_documents(
            id=dataset.id,
            documents=documents,
        )

    def compute_metric(
        self,
        dataset: DatasetDB,
        metric_id: str,
        metric_params: Dict[str, Any] = None,
        query: Optional[BaseRecordsQuery] = None,
    ):
        return self._es.compute_metric(
            id=dataset.id,
            metric_id=metric_id,
            query=query,
            params=metric_params,
        )

    def search_records(
        self,
        dataset: DatasetDB,
        search: Optional[DaoRecordsSearch] = None,
        size: int = 100,
        record_from: int = 0,
        exclude_fields: List[str] = None,
        highligth_results: bool = True,
    ) -> DaoRecordsSearchResults:

        try:
            search = search or DaoRecordsSearch()

            total, records = self._es.search_records(
                id=dataset.id,
                query=search.query,
                sort=search.sort,
                record_from=record_from,
                size=size,
                exclude_fields=exclude_fields,
                enable_highlight=highligth_results,
            )
            if isinstance(total, dict):
                total = total["value"]
            return DaoRecordsSearchResults(total=total, records=records)
        except ClosedIndexError:
            raise ClosedDatasetError(dataset.name)
        except IndexNotFoundError:
            raise MissingDatasetRecordsError(
                f"No records index found for dataset {dataset.name}"
            )

    def scan_dataset(
        self,
        dataset: DatasetDB,
        search: Optional[DaoRecordsSearch] = None,
        limit: Optional[int] = 1000,
        id_from: Optional[str] = None,
        shuffle: bool = False,
    ) -> Iterable[Dict[str, Any]]:
        """
        Iterates over a dataset records

        Parameters
        ----------
        dataset:
            The dataset
        search:
            The search parameters. Optional
        limit:
            Batch size to extract, only works if an `id_from` is provided
        id_from:
            From which ID should we start iterating

        Returns
        -------
            An iterable over found dataset records
        """
        search = search or DaoRecordsSearch()
        return self._es.scan_records(
            id=dataset.id,
            query=search.query,
            limit=limit,
            id_from=id_from,
<<<<<<< HEAD
=======
            shuffle=shuffle,
>>>>>>> d92aabe4
        )

    async def delete_records_by_query(
        self,
        dataset: DatasetDB,
        query: Optional[BaseRecordsQuery] = None,
    ) -> Tuple[int, int]:
        total, deleted = await self._es.delete_records_by_query(
            id=dataset.id,
            query=query,
        )
        return total, deleted

    async def update_records_by_query(
        self,
        dataset: DatasetDB,
        query: Optional[BaseRecordsQuery] = None,
        **content,
    ) -> Tuple[int, int]:
        total, updated = await self._es.update_records_content(
            id=dataset.id, content=content, query=query
        )
        return total, updated<|MERGE_RESOLUTION|>--- conflicted
+++ resolved
@@ -209,10 +209,7 @@
             query=search.query,
             limit=limit,
             id_from=id_from,
-<<<<<<< HEAD
-=======
             shuffle=shuffle,
->>>>>>> d92aabe4
         )
 
     async def delete_records_by_query(
