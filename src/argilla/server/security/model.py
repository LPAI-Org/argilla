--- conflicted
+++ resolved
@@ -18,12 +18,8 @@
 from typing import Any, List, Optional
 from uuid import UUID
 
-<<<<<<< HEAD
 from pydantic import BaseModel, Field, constr, root_validator, validator
 from pydantic.utils import GetterDict
-=======
-from pydantic import BaseModel, Field, root_validator, validator
->>>>>>> fc71c3b5
 
 from argilla._constants import ES_INDEX_REGEX_PATTERN
 from argilla.server.errors import EntityNotFoundError
@@ -34,7 +30,7 @@
 
 _USER_PASSWORD_MIN_LENGTH = 8
 _USER_PASSWORD_MAX_LENGTH = 100
-_USER_USERNAME_REGEX = DATASET_NAME_REGEX_PATTERN
+_USER_USERNAME_REGEX = ES_INDEX_REGEX_PATTERN
 
 WORKSPACE_NAME_PATTERN = re.compile(_WORKSPACE_NAME_REGEX)
 
@@ -86,7 +82,6 @@
 
     superuser: Optional[bool]
     workspaces: Optional[List[str]]
-<<<<<<< HEAD
     api_key: str
     workspaces: Optional[List[str]] = None
     inserted_at: datetime
@@ -95,8 +90,6 @@
     class Config:
         orm_mode = True
         getter_dict = UserGetter
-=======
->>>>>>> fc71c3b5
 
     @validator("username")
     def check_username(cls, value):
@@ -116,11 +109,7 @@
         )
         return workspace
 
-<<<<<<< HEAD
     @root_validator()
-=======
-    @root_validator(pre=True)
->>>>>>> fc71c3b5
     def check_defaults(cls, values):
         superuser = values.get("superuser")
         workspaces = values.get("workspaces")
