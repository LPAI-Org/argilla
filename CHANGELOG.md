# Changelog

All notable changes to this project will be documented in this file.

The format is based on [Keep a Changelog](https://keepachangelog.com/en/1.1.0/),
and this project adheres to [Semantic Versioning](https://semver.org/spec/v2.0.0.html).

## [Unreleased]

## [1.5.0](https://github.com/recognai/rubrix/compare/v1.4.0...v1.5.0) - 2023-03-21

### Added

- Add the fields to retrieve when loading the data from argilla. `rg.load` takes too long because of the vector field, even when users don't need it. Closes [#2398](https://github.com/argilla-io/argilla/issues/2398)
- Add new page and components for dataset settings. Closes [#2442](https://github.com/argilla-io/argilla/issues/2003)
- Add ability to show image in records (for TokenClassification and TextClassification) if an URL is passed in metadata with the key \_image_url
- Non-searchable fields support in metadata. [#2570](https://github.com/argilla-io/argilla/pull/2570)
<<<<<<< HEAD
- add user settings page [#2496](https://github.com/argilla-io/argilla/issues/2496)
=======
- Add record ID references to the prepare for training methods. Closes [#2483](https://github.com/argilla-io/argilla/issues/2483)
- Add tutorial on Image Classification. [#2420](https://github.com/argilla-io/argilla/pull/2420)
>>>>>>> db01a25a

### Changed

- Labels are now centralized in a specific vuex ORM called GlobalLabel Model, see https://github.com/argilla-io/argilla/issues/2210. This model is the same for TokenClassification and TextClassification (so both task have labels with color_id and shortcuts parameters in the vuex ORM)
- The shortcuts improvement for labels [#2339](https://github.com/argilla-io/argilla/pull/2339) have been moved to the vuex ORM in dataset settings feature [#2444](https://github.com/argilla-io/argilla/commit/eb37c3bcff3ad253481d6a10f8abb093384f2dcb)
- Update "Define a labeling schema" section in docs.
- The record inputs are sorted alphabetically in UI by default. [#2581](https://github.com/argilla-io/argilla/pull/2581)
<<<<<<< HEAD
=======
- The record inputs are fully visible when pagination size is one and the height of collapsed area size is bigger for laptop screen. [#2587](https://github.com/argilla-io/argilla/pull/2587/files)
>>>>>>> db01a25a

### Fixes

- Allow URL to be clickable in Jupyter notebook again. Closes [#2527](https://github.com/argilla-io/argilla/issues/2527)

### Removed

- Removing some data scan deprecated endpoints used by old clients. This change will break compatibility with client `<v1.3.0`
- Stop using old scan deprecated endpoints in python client. This logic will break client compatibility with server version `<1.3.0`
- Remove the previous way to add labels through the dataset page. Now labels can be added only through dataset settings page.<|MERGE_RESOLUTION|>--- conflicted
+++ resolved
@@ -15,12 +15,9 @@
 - Add new page and components for dataset settings. Closes [#2442](https://github.com/argilla-io/argilla/issues/2003)
 - Add ability to show image in records (for TokenClassification and TextClassification) if an URL is passed in metadata with the key \_image_url
 - Non-searchable fields support in metadata. [#2570](https://github.com/argilla-io/argilla/pull/2570)
-<<<<<<< HEAD
 - add user settings page [#2496](https://github.com/argilla-io/argilla/issues/2496)
-=======
 - Add record ID references to the prepare for training methods. Closes [#2483](https://github.com/argilla-io/argilla/issues/2483)
 - Add tutorial on Image Classification. [#2420](https://github.com/argilla-io/argilla/pull/2420)
->>>>>>> db01a25a
 
 ### Changed
 
@@ -28,10 +25,7 @@
 - The shortcuts improvement for labels [#2339](https://github.com/argilla-io/argilla/pull/2339) have been moved to the vuex ORM in dataset settings feature [#2444](https://github.com/argilla-io/argilla/commit/eb37c3bcff3ad253481d6a10f8abb093384f2dcb)
 - Update "Define a labeling schema" section in docs.
 - The record inputs are sorted alphabetically in UI by default. [#2581](https://github.com/argilla-io/argilla/pull/2581)
-<<<<<<< HEAD
-=======
 - The record inputs are fully visible when pagination size is one and the height of collapsed area size is bigger for laptop screen. [#2587](https://github.com/argilla-io/argilla/pull/2587/files)
->>>>>>> db01a25a
 
 ### Fixes
 
